"""
Program service module for comprehensive workout program management.

This module provides business logic for creating, managing, and organizing workout programs
within the fitness application. It supports complex program structures with multiple exercises,
client assignments, and detailed exercise configuration including sets, reps, and progression.

Features:
    - Program creation with multi-exercise support
    - Exercise assignment and configuration within programs
    - Client-specific program assignment and tracking
    - Program progression and modification capabilities
    - Exercise ordering and scheduling within programs
    - Integration with exercise library and client management

Example:
    Basic program service usage::

        from app.services.program_service import ProgramService
        from app.core.database import get_db
        
        # Initialize service
        db = get_db()
        program_service = ProgramService(db)
        
        # Create a workout program
        program_data = ProgramCreate(
            name="Beginner Strength Training",
            description="Foundation strength program for new clients",
            duration_weeks=8,
            difficulty_level="beginner",
            client_id=123,
            exercises=[
                {"exercise_id": 1, "sets": 3, "reps": 10, "rest_seconds": 60},
                {"exercise_id": 2, "sets": 3, "reps": 8, "rest_seconds": 90}
            ]
        )
        program = program_service.create(program_data, trainer_id=1)
        
        # Get client's programs
        client_programs = program_service.get_client_programs(client_id=123)

Security:
    - All program operations require trainer authentication
    - Clients can only access their assigned programs
    - Program modifications are trainer-restricted
    - Exercise assignments maintain data integrity
"""

from typing import Any, Dict, List, Optional, Union

from sqlalchemy import and_
from sqlalchemy.orm import Session

from app.models.program import Program, ProgramExercise
from app.schemas.program import ProgramCreate, ProgramUpdate


class ProgramService:
    """
    Service class for managing workout programs and exercise assignments.
    
    Provides comprehensive program management including creation, updates, exercise
    configuration, and client assignment. Supports complex workout structures with
    detailed exercise parameters and progression tracking.
    
    Attributes:
        db (Session): SQLAlchemy database session for data operations
        
    Example:
        Creating and managing programs::
        
            program_service = ProgramService(db)
            
            # Create a program with exercises
            program = program_service.create(program_data, trainer_id=1)
            
            # Add exercise to existing program
            exercise_data = {
                "exercise_id": 15,
                "sets": 4,
                "reps": 8,
                "weight": 135,
                "rest_seconds": 120
            }
            program_service.add_exercise(program.id, exercise_data)
            
            # Get client's programs
            programs = program_service.get_client_programs(client_id=123)
    """
    
    def __init__(self, db: Session):
        """
        Initialize program service with database session.
        
        Args:
            db (Session): SQLAlchemy database session for data persistence
        """
        self.db = db

    def get(self, id: int) -> Optional[Program]:
        """
        Retrieve a single program by ID.
        
        Args:
            id (int): Unique identifier of the program
            
        Returns:
            Optional[Program]: Program object if found, None otherwise
            
        Example:
            >>> program = program_service.get(123)
            >>> if program:
            ...     print(f"Program: {program.name} - {program.duration_weeks} weeks")
        """
        return self.db.query(Program).filter(Program.id == id).first()

    def get_multi(
        self,
        *,
        skip: int = 0,
        limit: int = 100,
        trainer_id: Optional[int] = None,
        client_id: Optional[int] = None,
    ) -> List[Program]:
        """
        Retrieve multiple programs with filtering and pagination.
        
        Supports comprehensive filtering by trainer and client with built-in
        pagination for efficient data retrieval.
        
        Args:
            skip (int, optional): Number of records to skip for pagination. Defaults to 0.
            limit (int, optional): Maximum number of records to return. Defaults to 100.
            trainer_id (Optional[int], optional): Filter by trainer ID for trainer-created programs
            client_id (Optional[int], optional): Filter by client ID for client-assigned programs
            
        Returns:
            List[Program]: List of program objects matching the filters
            
        Example:
            >>> # Get trainer's programs
            >>> trainer_programs = program_service.get_multi(
            ...     trainer_id=1,
            ...     limit=50
            ... )
            >>> 
            >>> # Get client's assigned programs
            >>> client_programs = program_service.get_multi(
            ...     client_id=123,
            ...     skip=0,
            ...     limit=10
            ... )
        """
        query = self.db.query(Program)
        if trainer_id:
            query = query.filter(Program.trainer_id == trainer_id)
        if client_id:
            query = query.filter(Program.client_id == client_id)
        return query.filter(Program.is_active is True).offset(skip).limit(limit).all()

    def create(self, obj_in: ProgramCreate, trainer_id: int) -> Program:
        """
        Create a new workout program with exercises.
        
        Creates a comprehensive workout program with exercise assignments, sets/reps
        configuration, and client association. Supports complex program structures
        with multiple exercises and detailed parameters.
        
        Args:
            obj_in (ProgramCreate): Program creation schema with exercise data
            trainer_id (int): ID of the trainer creating the program
            
        Returns:
            Program: Created program object with associated exercises
            
        Raises:
            ValueError: If program data is invalid or exercises are malformed
            
        Example:
            >>> program_data = ProgramCreate(
            ...     name="Upper Body Strength",
            ...     description="Focus on chest, back, and arms",
            ...     duration_weeks=6,
            ...     difficulty_level="intermediate",
            ...     client_id=123,
            ...     exercises=[
            ...         {"exercise_id": 1, "sets": 4, "reps": 8, "weight": 185},
            ...         {"exercise_id": 5, "sets": 3, "reps": 12, "weight": 155}
            ...     ]
            ... )
            >>> program = program_service.create(program_data, trainer_id=1)
            >>> print(f"Created program: {program.name} with {len(program.exercises)} exercises")
        """
        obj_in_data = obj_in.dict(exclude={"exercises"})
        obj_in_data["trainer_id"] = trainer_id

        db_obj = Program(**obj_in_data)
        self.db.add(db_obj)
        self.db.flush()  # Get the ID without committing

        # Add exercises to the program
        if obj_in.exercises:
            for exercise_data in obj_in.exercises:
                program_exercise = ProgramExercise(
                    program_id=db_obj.id, **exercise_data.dict()
                )
                self.db.add(program_exercise)

        self.db.commit()
        self.db.refresh(db_obj)
        return db_obj

    def update(
        self, db_obj: Program, obj_in: Union[ProgramUpdate, Dict[str, Any]]
    ) -> Program:
        """
        Update an existing program with new information.
        
        Supports partial updates while maintaining data integrity and exercise
        associations. Preserves trainer ownership and client assignments.
        
        Args:
            db_obj (Program): Existing program object to update
            obj_in (Union[ProgramUpdate, Dict[str, Any]]): Update data schema or dictionary
            
        Returns:
            Program: Updated program object with refreshed data
            
        Example:
            >>> # Update program duration and difficulty
            >>> update_data = ProgramUpdate(
            ...     duration_weeks=10,
            ...     difficulty_level="advanced",
            ...     description="Extended advanced program"
            ... )
            >>> updated_program = program_service.update(existing_program, update_data)
        """
        if isinstance(obj_in, dict):
            update_data = obj_in
        else:
            update_data = obj_in.dict(exclude_unset=True)

        for field, value in update_data.items():
            setattr(db_obj, field, value)

        self.db.add(db_obj)
        self.db.commit()
        self.db.refresh(db_obj)
        return db_obj

    def remove(self, id: int) -> Program:
        """
        Remove a program and its associated exercises.
        
        Permanently deletes a program and all its exercise associations. Use with
        caution as this operation cannot be undone.
        
        Args:
            id (int): ID of the program to remove
            
        Returns:
            Program: The deleted program object
            
        Warning:
            This operation permanently deletes the program and all exercise associations.
            Consider using soft delete (is_active=False) for better data integrity.
        """
        obj = self.db.query(Program).get(id)
        # Remove associated program exercises
        self.db.query(ProgramExercise).filter(ProgramExercise.program_id == id).delete()
        self.db.delete(obj)
        self.db.commit()
        return obj

    def get_with_exercises(self, id: int) -> Optional[Program]:
        """
        Get program with its exercises included.
        
        Retrieves a program with full exercise details including sets, reps,
        weights, and exercise order for complete program visualization.
        
        Args:
            id (int): ID of the program to retrieve
            
        Returns:
            Optional[Program]: Program object with exercise relationships loaded
            
        Example:
            >>> program = program_service.get_with_exercises(123)
            >>> if program:
            ...     for exercise in program.exercises:
            ...         print(f"Exercise: {exercise.name} - {exercise.sets}x{exercise.reps}")
        """
        return self.db.query(Program).filter(Program.id == id).first()

    def add_exercise(self, program_id: int, exercise_data: dict) -> ProgramExercise:
        """
        Add an exercise to an existing program.
        
        Dynamically adds exercises to programs, supporting flexible program
        modifications and exercise progression adjustments.
        
        Args:
            program_id (int): ID of the program to modify
            exercise_data (dict): Exercise data including sets, reps, weight, and order
            
        Returns:
            ProgramExercise: Created program exercise association object
            
        Example:
            >>> # Add a new exercise to existing program
            >>> exercise_data = {
            ...     "exercise_id": 25,
            ...     "sets": 3,
            ...     "reps": 15,
            ...     "weight": 45,
            ...     "rest_seconds": 60,
            ...     "order": 4
            ... }
            >>> program_service.add_exercise(program_id, exercise_data)
        """
        program_exercise = ProgramExercise(program_id=program_id, **exercise_data)
        self.db.add(program_exercise)
        self.db.commit()
        self.db.refresh(program_exercise)
        return program_exercise

    def remove_exercise(self, program_id: int, exercise_id: int) -> bool:
        """
        Remove a specific exercise from a program.
        
        Args:
            program_id (int): ID of the program
            exercise_id (int): ID of the exercise to remove
            
        Returns:
            bool: True if exercise was removed, False if not found
            
        Example:
            >>> success = program_service.remove_exercise(program_id=123, exercise_id=456)
            >>> if success:
            ...     print("Exercise removed from program")
        """
        program_exercise = (
            self.db.query(ProgramExercise)
            .filter(
                and_(
                    ProgramExercise.program_id == program_id,
                    ProgramExercise.exercise_id == exercise_id,
                )
            )
            .first()
        )
        if program_exercise:
            self.db.delete(program_exercise)
            self.db.commit()
            return True
        return False

    def update_exercise(
        self, program_exercise_id: int, update_data: dict
    ) -> Optional[ProgramExercise]:
        """
        Update a program exercise configuration.
        
        Modifies exercise parameters within a program such as sets, reps, weight,
        and rest periods to support program progression.
        
        Args:
            program_exercise_id (int): ID of the program exercise association
            update_data (dict): Updated exercise parameters
            
        Returns:
            Optional[ProgramExercise]: Updated program exercise object
            
        Example:
            >>> # Increase weight and adjust reps for progression
            >>> update_data = {
            ...     "weight": 205,
            ...     "reps": 6,
            ...     "rest_seconds": 120
            ... }
            >>> program_service.update_exercise(prog_ex_id, update_data)
        """
        program_exercise = self.db.query(ProgramExercise).get(program_exercise_id)
        if program_exercise:
            for field, value in update_data.items():
                setattr(program_exercise, field, value)
            self.db.commit()
            self.db.refresh(program_exercise)
        return program_exercise

    def get_client_programs(self, client_id: int) -> List[Program]:
        """
        Get all active programs assigned to a specific client.
        
        Retrieves all programs currently assigned to a client, including both
        active and scheduled programs for comprehensive client program management.
        
        Args:
            client_id (int): ID of the client
            
        Returns:
            List[Program]: List of client-assigned program objects
            
        Example:
            >>> client_programs = program_service.get_client_programs(client_id=123)
            >>> for program in client_programs:
            ...     print(f"Program: {program.name} - Week {program.current_week}/{program.duration_weeks}")
        """
        return (
            self.db.query(Program)
            .filter(and_(Program.client_id == client_id, Program.is_active is True))
            .all()
        )

    def count(
        self, trainer_id: Optional[int] = None, client_id: Optional[int] = None
    ) -> int:
<<<<<<< HEAD
        """
        Count programs matching the specified filters.
        
        Provides efficient counting for pagination and statistics without
        retrieving the full program objects.
        
        Args:
            trainer_id (Optional[int], optional): Filter by trainer ID
            client_id (Optional[int], optional): Filter by client ID
            
        Returns:
            int: Number of programs matching the filters
            
        Example:
            >>> trainer_program_count = program_service.count(trainer_id=1)
            >>> client_program_count = program_service.count(client_id=123)
            >>> print(f"Trainer has {trainer_program_count} programs, client has {client_program_count}")
        """
        query = self.db.query(Program).filter(Program.is_active == True)
=======
        query = self.db.query(Program).filter(Program.is_active is True)
>>>>>>> 0e21f9b7
        if trainer_id:
            query = query.filter(Program.trainer_id == trainer_id)
        if client_id:
            query = query.filter(Program.client_id == client_id)
        return query.count()<|MERGE_RESOLUTION|>--- conflicted
+++ resolved
@@ -418,7 +418,6 @@
     def count(
         self, trainer_id: Optional[int] = None, client_id: Optional[int] = None
     ) -> int:
-<<<<<<< HEAD
         """
         Count programs matching the specified filters.
         
@@ -438,9 +437,6 @@
             >>> print(f"Trainer has {trainer_program_count} programs, client has {client_program_count}")
         """
         query = self.db.query(Program).filter(Program.is_active == True)
-=======
-        query = self.db.query(Program).filter(Program.is_active is True)
->>>>>>> 0e21f9b7
         if trainer_id:
             query = query.filter(Program.trainer_id == trainer_id)
         if client_id:
