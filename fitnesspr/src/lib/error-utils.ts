--- conflicted
+++ resolved
@@ -106,10 +106,7 @@
     severity: determineErrorSeverity(error, context),
     category: categorizeError(error, context),
     timestamp: new Date(),
-<<<<<<< HEAD
     userAgent: typeof window !== 'undefined' ? window.navigator?.userAgent || '' : '',
-=======
->>>>>>> a7c1af2f
     retryable: isRetryableError(error),
     supportContact: getSupportContact(context)
   }
@@ -151,10 +148,8 @@
   const report: ErrorReport = {
     error,
     metadata,
-<<<<<<< HEAD
     stackTrace: error.stack || '',
-=======
->>>>>>> a7c1af2f
+
     breadcrumbs: getBreadcrumbs(),
     ...additionalData
   }
