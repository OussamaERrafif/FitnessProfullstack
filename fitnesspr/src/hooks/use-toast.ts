/**
 * @fileoverview Toast notification system hook for user feedback
 * 
 * This module provides a comprehensive toast notification system using React hooks
 * and state management. It supports multiple toast types, automatic dismissal,
 * and programmatic control for showing user feedback throughout the application.
 * 
 * Features:
 * - Multiple toast variants (success, error, warning, info)
 * - Automatic dismissal with configurable timing
 * - Manual dismissal and updates
 * - Queue management with configurable limits
 * - Persistent state across component renders
 * - Type-safe interfaces with TypeScript
 * 
 * @example
 * ```typescript
 * import { useToast } from '@/hooks/use-toast'
 * 
 * function MyComponent() {
 *   const { toast } = useToast()
 * 
 *   const handleSuccess = () => {
 *     toast({
 *       title: "Success!",
 *       description: "Your workout has been saved.",
 *       variant: "default"
 *     })
 *   }
 * 
 *   const handleError = () => {
 *     toast({
 *       title: "Error",
 *       description: "Failed to save workout. Please try again.",
 *       variant: "destructive"
 *     })
 *   }
 * 
 *   return (
 *     <div>
 *       <button onClick={handleSuccess}>Save Workout</button>
 *       <button onClick={handleError}>Simulate Error</button>
 *     </div>
 *   )
 * }
 * ```
 * 
 * @version 1.0.0
 */

"use client"

import * as React from "react"

import type {
  ToastActionElement,
  ToastProps,
} from "@/components/ui/toast"

/** Maximum number of toasts that can be displayed simultaneously */
const TOAST_LIMIT = 1

/** Delay in milliseconds before automatically removing dismissed toasts */
const TOAST_REMOVE_DELAY = 1000000

/**
 * Extended toast interface with additional properties for management
 * 
 * Combines the base ToastProps with management fields like id,
 * title, description, and action elements for comprehensive
 * toast functionality.
 * 
 * @interface ToasterToast
 */
type ToasterToast = ToastProps & {
  /** Unique identifier for the toast instance */
  id: string
  /** Optional title content for the toast header */
  title?: React.ReactNode
  /** Optional description content for the toast body */
  description?: React.ReactNode
  /** Optional action element (buttons, links) for user interaction */
  action?: ToastActionElement
}

/**
 * Action types for toast state management
 * 
 * Defines the available actions that can be dispatched to
 * modify the toast state through the reducer pattern.
 */
const actionTypes = {
  ADD_TOAST: "ADD_TOAST",
  UPDATE_TOAST: "UPDATE_TOAST", 
  DISMISS_TOAST: "DISMISS_TOAST",
  REMOVE_TOAST: "REMOVE_TOAST",
} as const

<<<<<<< HEAD
/** Global counter for generating unique toast IDs */
=======
type ActionType = typeof actionTypes

>>>>>>> 0e21f9b7
let count = 0

/**
 * Generates a unique ID for new toast instances
 * 
 * Creates incrementing numeric IDs with overflow protection
 * to ensure uniqueness across the application lifecycle.
 * 
 * @returns Unique string identifier
 */
function genId() {
  count = (count + 1) % Number.MAX_SAFE_INTEGER
  return count.toString()
}

<<<<<<< HEAD
type ActionType = typeof actionTypes

/**
 * Union type for all possible toast actions
 * 
 * Defines the structure of actions that can be dispatched
 * to modify toast state, each with specific payload requirements.
 */
=======
>>>>>>> 0e21f9b7
type Action =
  | {
      /** Action to add a new toast to the queue */
      type: ActionType["ADD_TOAST"]
      toast: ToasterToast
    }
  | {
      /** Action to update an existing toast's properties */
      type: ActionType["UPDATE_TOAST"]
      toast: Partial<ToasterToast>
    }
  | {
      /** Action to dismiss a toast (start removal process) */
      type: ActionType["DISMISS_TOAST"]
      toastId?: ToasterToast["id"]
    }
  | {
      /** Action to completely remove a toast from state */
      type: ActionType["REMOVE_TOAST"]
      toastId?: ToasterToast["id"]
    }

/**
 * State interface for the toast system
 * 
 * Maintains the current array of active toasts and provides
 * the foundation for state management operations.
 * 
 * @interface State
 */
interface State {
  /** Array of currently active toast instances */
  toasts: ToasterToast[]
}

/** Map to track timeout handles for automatic toast removal */
const toastTimeouts = new Map<string, ReturnType<typeof setTimeout>>()

/**
 * Adds a toast to the removal queue with automatic timeout
 * 
 * Schedules a toast for removal after the configured delay period.
 * Prevents duplicate timeouts for the same toast ID and manages
 * cleanup of timeout references.
 * 
 * @param toastId - Unique identifier of the toast to remove
 * 
 * @example
 * ```typescript
 * // Automatically called when a toast is dismissed
 * addToRemoveQueue("toast_123")
 * 
 * // Toast will be removed after TOAST_REMOVE_DELAY milliseconds
 * ```
 */
const addToRemoveQueue = (toastId: string) => {
  if (toastTimeouts.has(toastId)) {
    return
  }

  const timeout = setTimeout(() => {
    toastTimeouts.delete(toastId)
    dispatch({
      type: "REMOVE_TOAST",
      toastId: toastId,
    })
  }, TOAST_REMOVE_DELAY)

  toastTimeouts.set(toastId, timeout)
}

/**
 * Reducer function for managing toast state transitions
 * 
 * Handles all toast state modifications including adding, updating,
 * dismissing, and removing toasts. Implements the reducer pattern
 * for predictable state management.
 * 
 * @param state - Current toast state
 * @param action - Action to perform on the state
 * @returns New state after applying the action
 * 
 * @example
 * ```typescript
 * const newState = reducer(currentState, {
 *   type: "ADD_TOAST",
 *   toast: newToastObject
 * })
 * ```
 */
export const reducer = (state: State, action: Action): State => {
  switch (action.type) {
    case "ADD_TOAST":
      return {
        ...state,
        toasts: [action.toast, ...state.toasts].slice(0, TOAST_LIMIT),
      }

    case "UPDATE_TOAST":
      return {
        ...state,
        toasts: state.toasts.map((t) =>
          t.id === action.toast.id ? { ...t, ...action.toast } : t
        ),
      }

    case "DISMISS_TOAST": {
      const { toastId } = action

      // Queue specific toast or all toasts for removal
      if (toastId) {
        addToRemoveQueue(toastId)
      } else {
        state.toasts.forEach((toast) => {
          addToRemoveQueue(toast.id)
        })
      }

      return {
        ...state,
        toasts: state.toasts.map((t) =>
          t.id === toastId || toastId === undefined
            ? {
                ...t,
                open: false,
              }
            : t
        ),
      }
    }
    case "REMOVE_TOAST":
      if (action.toastId === undefined) {
        return {
          ...state,
          toasts: [],
        }
      }
      return {
        ...state,
        toasts: state.toasts.filter((t) => t.id !== action.toastId),
      }
  }
}

/** Array of listener functions for state change notifications */
const listeners: Array<(state: State) => void> = []

/** Global memory state for toast persistence across components */
let memoryState: State = { toasts: [] }

/**
 * Dispatches an action to update the global toast state
 * 
 * Applies the action to the current state using the reducer
 * and notifies all registered listeners of the state change.
 * This enables reactive updates across the application.
 * 
 * @param action - The action to dispatch
 * 
 * @example
 * ```typescript
 * dispatch({
 *   type: "ADD_TOAST",
 *   toast: {
 *     id: "123",
 *     title: "Success",
 *     description: "Operation completed"
 *   }
 * })
 * ```
 */
function dispatch(action: Action) {
  memoryState = reducer(memoryState, action)
  listeners.forEach((listener) => {
    listener(memoryState)
  })
}

/** Type for toast creation without requiring an ID */
type Toast = Omit<ToasterToast, "id">

/**
 * Creates and displays a new toast notification
 * 
 * The main function for creating toast notifications throughout
 * the application. Automatically generates a unique ID and provides
 * methods for updating and dismissing the toast.
 * 
 * @param props - Toast configuration object
 * @returns Object with toast control methods
 * 
 * @example
 * ```typescript
 * // Basic success toast
 * const myToast = toast({
 *   title: "Success!",
 *   description: "Your data has been saved."
 * })
 * 
 * // Error toast with action
 * toast({
 *   title: "Error",
 *   description: "Failed to save data.",
 *   variant: "destructive",
 *   action: <Button variant="outline">Retry</Button>
 * })
 * 
 * // Update the toast later
 * myToast.update({
 *   title: "Updated",
 *   description: "Status has changed"
 * })
 * 
 * // Dismiss manually
 * myToast.dismiss()
 * ```
 */
function toast({ ...props }: Toast) {
  const id = genId()

  const update = (props: ToasterToast) =>
    dispatch({
      type: "UPDATE_TOAST",
      toast: { ...props, id },
    })
  const dismiss = () => dispatch({ type: "DISMISS_TOAST", toastId: id })

  dispatch({
    type: "ADD_TOAST",
    toast: {
      ...props,
      id,
      open: true,
      onOpenChange: (open) => {
        if (!open) dismiss()
      },
    },
  })

  return {
    id: id,
    dismiss,
    update,
  }
}

/**
 * Custom React hook for toast notification management
 * 
 * Provides access to the toast system state and methods for
 * creating, updating, and dismissing toast notifications.
 * Automatically subscribes to state changes and handles cleanup.
 * 
 * @returns Object containing toast state and control methods
 * 
 * @example
 * ```typescript
 * function MyComponent() {
 *   const { toast, toasts, dismiss } = useToast()
 * 
 *   const showSuccess = () => {
 *     toast({
 *       title: "Workout Completed!",
 *       description: "Great job finishing your training session.",
 *       variant: "default"
 *     })
 *   }
 * 
 *   const showError = () => {
 *     toast({
 *       title: "Connection Error",
 *       description: "Unable to sync your progress. Check your internet connection.",
 *       variant: "destructive"
 *     })
 *   }
 * 
 *   const dismissAll = () => {
 *     dismiss() // Dismiss all toasts
 *   }
 * 
 *   return (
 *     <div>
 *       <button onClick={showSuccess}>Show Success</button>
 *       <button onClick={showError}>Show Error</button>
 *       <button onClick={dismissAll}>Clear All</button>
 *       <div>Active toasts: {toasts.length}</div>
 *     </div>
 *   )
 * }
 * ```
 * 
 * @hook
 */
function useToast() {
  const [state, setState] = React.useState<State>(memoryState)

  React.useEffect(() => {
    listeners.push(setState)
    return () => {
      const index = listeners.indexOf(setState)
      if (index > -1) {
        listeners.splice(index, 1)
      }
    }
  }, [state])

  return {
    ...state,
    toast,
    dismiss: (toastId?: string) => dispatch({ 
      type: "DISMISS_TOAST", 
      ...(toastId && { toastId }) 
    }),
  }
}

export { useToast, toast }<|MERGE_RESOLUTION|>--- conflicted
+++ resolved
@@ -96,12 +96,8 @@
   REMOVE_TOAST: "REMOVE_TOAST",
 } as const
 
-<<<<<<< HEAD
 /** Global counter for generating unique toast IDs */
-=======
-type ActionType = typeof actionTypes
-
->>>>>>> 0e21f9b7
+
 let count = 0
 
 /**
@@ -117,7 +113,6 @@
   return count.toString()
 }
 
-<<<<<<< HEAD
 type ActionType = typeof actionTypes
 
 /**
@@ -126,8 +121,7 @@
  * Defines the structure of actions that can be dispatched
  * to modify toast state, each with specific payload requirements.
  */
-=======
->>>>>>> 0e21f9b7
+
 type Action =
   | {
       /** Action to add a new toast to the queue */
